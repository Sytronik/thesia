use std::sync::Arc;
use std::task::{Context, Poll};

use approx::abs_diff_eq;
use futures::task;
use lazy_static::{initialize, lazy_static};
use ndarray::prelude::*;
use ndarray::Slice;
use parking_lot::{Mutex, MutexGuard, RwLock};
use rayon::prelude::*;
use tokio::{
    runtime::{Builder, Runtime},
    sync::mpsc::{self, Receiver, Sender},
    task::JoinHandle,
};

use crate::backend::display::*;
use crate::{IdChArr, IdChMap, IdChVec, Pad, PadMode, TM};

type Images = IdChMap<Vec<u8>>;
type ArcImgCaches = Arc<Mutex<IdChMap<Array3<u8>>>>;
type GuardImgCaches<'a> = MutexGuard<'a, IdChMap<Array3<u8>>>;

const MAX_IMG_CACHE_WIDTH: u32 = 16384;

lazy_static! {
    static ref RUNTIME: Runtime = Builder::new_multi_thread()
        .worker_threads(2)
        .thread_name("thesia-tokio")
        .build()
        .unwrap();
}

static mut MSG_TX: Option<Sender<ImgMsg>> = None;
static mut IMG_RX: Option<Receiver<Images>> = None;

#[derive(Clone, PartialEq)]
pub struct DrawParams {
    start_sec: f64,
    width: u32,
    option: DrawOption,
    opt_for_wav: DrawOptionForWav,
    blend: f64,
}

impl DrawParams {
    pub fn new(
        start_sec: f64,
        width: u32,
        option: DrawOption,
        opt_for_wav: DrawOptionForWav,
        blend: f64,
    ) -> Self {
        DrawParams {
            start_sec,
            width,
            option,
            opt_for_wav,
            blend,
        }
    }
}

impl Default for DrawParams {
    fn default() -> Self {
        DrawParams {
            start_sec: 0.,
            width: 1,
            option: DrawOption {
                px_per_sec: 0.,
                height: 1,
            },
            opt_for_wav: DrawOptionForWav {
                amp_range: (-1., 1.),
                dpr: 1.,
            },
            blend: 1.,
        }
    }
}

pub enum ImgMsg {
    Draw((IdChVec, DrawParams)),
    Remove(IdChVec),
}

#[derive(Default, Debug)]
struct CategorizedIdChVec {
    use_caches: IdChVec,
    need_parts: IdChVec,
    need_new_caches: IdChVec,
}

pub async fn send(msg: ImgMsg) {
    let img_mgr_tx = unsafe { MSG_TX.clone().unwrap() };
    if let Err(e) = img_mgr_tx.send(msg).await {
        panic!("DRAW_TX error: {}", e);
    }
}

pub fn recv() -> Option<Images> {
    let waker = task::noop_waker();
    let mut cx = Context::from_waker(&waker);

    let img_rx = unsafe { IMG_RX.as_mut().unwrap() };
    let mut opt_images: Option<Images> = None;
    while let Poll::Ready(Some(x)) = img_rx.poll_recv(&mut cx) {
        opt_images = Some(x);
    }

    opt_images
}

fn crop_caches(
    images: &GuardImgCaches,
    id_ch_tuples: &IdChArr,
    start_sec: f64,
    width: u32,
    option: &DrawOption,
) -> (Images, IdChMap<(u32, u32)>) {
    // let start = Instant::now();
    let mut imgs = Images::new();
    let mut eff_l_w_map = IdChMap::new();
    let vec: Vec<_> = id_ch_tuples
        .par_iter()
        .filter_map(|tup| {
            let image = images.get(&tup)?;
            let total_width = image.len() / 4 / option.height as usize;
            let i_w = (start_sec * option.px_per_sec) as isize;
            let (i_w_eff, width_eff) = match calc_effective_slice(i_w, width as usize, total_width)
            {
                Some((i, w)) => (i as isize, w as isize),
                None => {
                    let zeros = vec![0u8; width as usize * option.height as usize * 4];
                    return Some((*tup, (zeros, (0, 0))));
                }
            };
            let img_slice = image.slice_axis(Axis(1), Slice::from(i_w_eff..i_w_eff + width_eff));

            let pad_left = (-i_w.min(0)) as usize;
            let pad_right = width as usize - width_eff as usize - pad_left;
            if pad_left + pad_right == 0 {
                Some((*tup, (img_slice.to_owned().into_raw_vec(), (0, width))))
            } else {
                let arr = img_slice.pad((pad_left, pad_right), Axis(1), PadMode::Constant(0));
                Some((
                    *tup,
                    (arr.into_raw_vec(), (pad_left as u32, width_eff as u32)),
                ))
            }
        })
        .collect();
    eff_l_w_map.extend(vec.iter().map(|(k, (_, eff_l_w))| (*k, *eff_l_w)));
    imgs.extend(vec.into_iter().map(|(k, (img, _))| (k, img)));
    // println!("crop: {:?}", start.elapsed());
    (imgs, eff_l_w_map)
}

fn categorize_id_ch(
    id_ch_tuples: IdChVec,
    total_widths: &IdChMap<u32>,
    spec_caches: &GuardImgCaches,
    wav_caches: &GuardImgCaches,
    blend: f64,
) -> (CategorizedIdChVec, CategorizedIdChVec, IdChVec) {
    let categorize = |images: &GuardImgCaches| {
        let mut result = CategorizedIdChVec::default();
        for &tup in &id_ch_tuples {
            let not_long_w = *total_widths.get(&tup).unwrap() <= MAX_IMG_CACHE_WIDTH;
            // let not_long_w = true;
            match (images.contains_key(&tup), not_long_w) {
                (true, _) => result.use_caches.push(tup),
                (false, true) => {
                    result.need_parts.push(tup);
                    result.need_new_caches.push(tup);
                }
                (false, false) => {
                    result.need_parts.push(tup);
                }
            }
        }
        result
    };
    let cat_by_spec = if blend > 0. {
        categorize(spec_caches)
    } else {
        CategorizedIdChVec::default()
    };
    let mut cat_by_wav = if blend < 1. {
        categorize(wav_caches)
    } else {
        CategorizedIdChVec::default()
    };
    let mut need_wav_parts_only = Vec::new();
    {
        let (mut i, mut j) = (0, 0);
        while i < cat_by_spec.use_caches.len() {
            if j < cat_by_wav.use_caches.len()
                && cat_by_spec.use_caches[i] == cat_by_wav.use_caches[j]
            {
                i += 1;
                j += 1;
            } else {
                need_wav_parts_only.push(cat_by_spec.use_caches[i]);
                if let Some(index) = cat_by_wav
                    .need_parts
                    .iter()
                    .position(|x| *x == cat_by_spec.use_caches[i])
                {
                    cat_by_wav.need_parts.remove(index);
                }
                i += 1;
            }
        }
    }
    assert!(
        cat_by_spec.need_parts.is_empty()
            || cat_by_wav.need_parts.is_empty()
            || cat_by_spec.need_parts.len() == cat_by_wav.need_parts.len()
    );
    (cat_by_spec, cat_by_wav, need_wav_parts_only)
}

#[inline]
fn blend_imgs(
    spec_imgs: Images,
    mut wav_imgs: Images,
    eff_l_w_map: IdChMap<(u32, u32)>,
    width: u32,
    height: u32,
    blend: f64,
) -> Images {
    if abs_diff_eq!(blend, 1.) {
        return spec_imgs;
    }
    if abs_diff_eq!(blend, 0.) {
        wav_imgs.par_iter_mut().for_each(|(k, wav_img)| {
            if let Some(&(left, eff_width)) = eff_l_w_map.get(k) {
                make_opaque(
                    ArrayViewMut3::from_shape((height as usize, width as usize, 4), wav_img)
                        .unwrap(),
                    left,
                    eff_width,
                );
            }
        });
        return wav_imgs;
    }
    spec_imgs
        .par_iter()
        .filter_map(|(k, spec_img)| {
            let wav_img = wav_imgs.get(k)?;
            let eff_l_w = eff_l_w_map.get(k).cloned();
            let img = blend_img(spec_img, wav_img, width, height, blend, eff_l_w);
            Some((*k, img))
        })
        .collect()
}

async fn categorize_blend_caches(
    id_ch_tuples: IdChVec,
    params: &DrawParams,
    spec_caches: ArcImgCaches,
    wav_caches: ArcImgCaches,
) -> (IdChMap<u32>, CategorizedIdChVec, CategorizedIdChVec, Images) {
    let &DrawParams {
        start_sec,
        width,
        option,
        opt_for_wav,
        blend,
<<<<<<< HEAD
    } = params;
    let tm = TM.read().await;
    let id_ch_tuples: IdChVec = id_ch_tuples.into_iter().filter(|x| tm.exists(x)).collect();
    let mut total_widths = IdChMap::<u32>::with_capacity(id_ch_tuples.len());
    total_widths.extend(id_ch_tuples.iter().map(|&(id, ch)| {
        let width = tm.tracklist[id].calc_width(option.px_per_sec);
        ((id, ch), width)
    }));
=======
    } = params_backup;
    let (total_widths, cat_by_spec, cat_by_wav, blended_imgs) = {
        let tm = TM.read().await;
        let id_ch_tuples: IdChVec = id_ch_tuples.into_iter().filter(|x| tm.exists(x)).collect();
        let mut total_widths = IdChMap::<u32>::with_capacity(id_ch_tuples.len());
        total_widths.extend(id_ch_tuples.iter().map(|&(id, ch)| {
            let width = tm
                .get_track(id)
                .map_or(0, |track| track.calc_width(option.px_per_sec));
            ((id, ch), width)
        }));
>>>>>>> 7d2873f9

    let spec_caches_lock = spec_caches.lock();
    let wav_caches_lock = wav_caches.lock();
    let (cat_by_spec, cat_by_wav, need_wav_parts_only) = categorize_id_ch(
        id_ch_tuples,
        &total_widths,
        &spec_caches_lock,
        &wav_caches_lock,
        blend,
    );

    // crop image cache
    // let mut eff_l_w_map = None;
    // let spec_imgs;
    let (spec_imgs, eff_l_w_map) = if !cat_by_spec.use_caches.is_empty() {
        let (imgs, eff_l_w_map_by_spec) = crop_caches(
            &spec_caches_lock,
            &cat_by_spec.use_caches,
            start_sec,
            width,
            &option,
        );
        (imgs, Some(eff_l_w_map_by_spec))
    } else {
        (IdChMap::new(), None)
    };
    let (mut wav_imgs, eff_l_w_map) = if !cat_by_wav.use_caches.is_empty() {
        let (imgs, eff_l_w_map_by_wav) = crop_caches(
            &wav_caches_lock,
            &cat_by_wav.use_caches,
            start_sec,
            width,
            &option,
        );
        if eff_l_w_map.is_none() {
            (imgs, Some(eff_l_w_map_by_wav))
        } else {
            (imgs, eff_l_w_map)
        }
    } else {
        (IdChMap::new(), None)
    };
    if !need_wav_parts_only.is_empty() {
        wav_imgs.extend(tm.draw_part_imgs(
            &need_wav_parts_only,
            start_sec,
            width,
            option,
            opt_for_wav,
            0.,
            None,
        ));
    };
    (
        total_widths,
        cat_by_spec,
        cat_by_wav,
        blend_imgs(
            spec_imgs,
            wav_imgs,
            eff_l_w_map.unwrap_or_default(),
            width,
            option.height,
            blend,
        ),
    )
}

async fn draw_part_imgs(
    total_widths: &IdChMap<u32>,
    cat_by_spec: &CategorizedIdChVec,
    cat_by_wav: &CategorizedIdChVec,
    params: &DrawParams,
) -> Images {
    let tm = TM.read().await;
    if cat_by_spec.need_parts.is_empty() && cat_by_wav.need_parts.is_empty() {
        return IdChMap::new();
    }
    let need_parts = if !cat_by_spec.need_parts.is_empty() {
        &cat_by_spec.need_parts
    } else {
        &cat_by_wav.need_parts
    };
    let fast_resize_vec = Some(
        need_parts
            .iter()
            .map(|tup| *total_widths.get(tup).unwrap() <= MAX_IMG_CACHE_WIDTH)
            .collect(),
    );
    // let fast_resize_vec = Some(vec![true; cat_by_spec.need_parts.len()]);
    tm.draw_part_imgs(
        need_parts,
        params.start_sec,
        params.width,
        params.option,
        params.opt_for_wav,
        params.blend,
        fast_resize_vec,
    )
}

async fn draw_new_caches(
    spec_caches: ArcImgCaches,
    wav_caches: ArcImgCaches,
    cat_by_spec: &CategorizedIdChVec,
    cat_by_wav: &CategorizedIdChVec,
    params: &DrawParams,
) -> Images {
    let &DrawParams {
        start_sec,
        width,
        option,
        opt_for_wav,
        blend,
    } = params;
    let tm = TM.read().await;

    let mut spec_caches_lock = spec_caches.lock();
    let mut wav_caches_lock = wav_caches.lock();
    let (spec_imgs, eff_l_w_map) = if !cat_by_spec.need_new_caches.is_empty() {
        spec_caches_lock.extend(tm.draw_entire_imgs(
            &cat_by_spec.need_new_caches,
            option,
            ImageKind::Spec,
        ));
        let (img, eff_l_w_map_by_spec) = crop_caches(
            &spec_caches_lock,
            &cat_by_spec.need_new_caches,
            start_sec,
            width,
            &option,
        );
        (img, Some(eff_l_w_map_by_spec))
    } else {
        (Images::new(), None)
    };
    let (wav_imgs, eff_l_w_map) = if !cat_by_wav.need_new_caches.is_empty() {
        wav_caches_lock.extend(tm.draw_entire_imgs(
            &cat_by_wav.need_new_caches,
            option,
            ImageKind::Wav(opt_for_wav),
        ));
        let (img, eff_l_w_map_by_wav) = crop_caches(
            &wav_caches_lock,
            &cat_by_wav.need_new_caches,
            start_sec,
            width,
            &option,
        );
        if eff_l_w_map.is_none() {
            (img, Some(eff_l_w_map_by_wav))
        } else {
<<<<<<< HEAD
            (img, eff_l_w_map)
        }
    } else {
        (IdChMap::new(), None)
=======
            IdChMap::new()
        };
        if !need_wav_parts_only.is_empty() {
            wav_imgs.extend(tm.draw_part_imgs(
                &need_wav_parts_only,
                start_sec,
                width,
                option,
                opt_for_wav,
                -1.,
                None,
            ));
        };
        (
            total_widths,
            cat_by_spec,
            cat_by_wav,
            blend_imgs(
                spec_imgs,
                wav_imgs,
                eff_l_w_map,
                width,
                option.height,
                blend,
            ),
        )
>>>>>>> 7d2873f9
    };
    blend_imgs(
        spec_imgs,
        wav_imgs,
        eff_l_w_map.unwrap_or_default(),
        width,
        option.height,
        blend,
    )
}

async fn draw_imgs(
    id_ch_tuples: IdChVec,
    params: Arc<RwLock<DrawParams>>,
    spec_caches: ArcImgCaches,
    wav_caches: ArcImgCaches,
    img_tx: Sender<Images>,
) {
    let params_backup = params.read().clone();
    let (total_widths, cat_by_spec, cat_by_wav, blended_imgs) = categorize_blend_caches(
        id_ch_tuples,
        &params_backup,
        spec_caches.clone(),
        wav_caches.clone(),
    )
    .await;
    if !blended_imgs.is_empty() {
        // println!("send cached images");
        img_tx.send(blended_imgs).await.unwrap();
    }
    if *params.read() != params_backup {
        return;
    }

    // draw part
    let blended_imgs =
        draw_part_imgs(&total_widths, &cat_by_spec, &cat_by_wav, &params_backup).await;
    if !blended_imgs.is_empty() {
        // println!("send part images");
        img_tx.send(blended_imgs).await.unwrap();
    }
    if *params.read() != params_backup {
        return;
    }

    let blended_imgs = draw_new_caches(
        spec_caches.clone(),
        wav_caches.clone(),
        &cat_by_spec,
        &cat_by_wav,
        &params_backup,
    )
    .await;
    if !blended_imgs.is_empty() {
        // println!("send new cached images");
        img_tx.send(blended_imgs).await.unwrap();
    }
}

async fn main_loop(mut msg_rx: Receiver<ImgMsg>, img_tx: Sender<Images>) {
    let spec_caches = Arc::new(Mutex::new(IdChMap::new()));
    let wav_caches = Arc::new(Mutex::new(IdChMap::new()));
    let prev_params = Arc::new(RwLock::new(DrawParams::default()));
    let mut task_handle: Option<JoinHandle<()>> = None;
    while let Some(msg) = msg_rx.recv().await {
        match msg {
            ImgMsg::Draw((id_ch_tuples, draw_params)) => {
                {
                    let mut prev_params_write = prev_params.write();
                    if let Some(prev_task) = task_handle.take() {
                        prev_task.abort();
                    }
                    // if draw_params != *prev_params_write {
                    //     let waker = task::noop_waker();
                    //     let mut cx = Context::from_waker(&waker);
                    //     let img_rx = unsafe { IMG_RX.as_mut().unwrap() };
                    //     while let Poll::Ready(Some(_)) = img_rx.poll_recv(&mut cx) {}
                    // }
                    if draw_params.option != prev_params_write.option {
                        spec_caches.lock().clear();
                        wav_caches.lock().clear();
                    } else if draw_params.opt_for_wav != prev_params_write.opt_for_wav {
                        wav_caches.lock().clear();
                    }
                    *prev_params_write = draw_params;
                }
                task_handle = Some(RUNTIME.spawn(draw_imgs(
                    id_ch_tuples,
                    Arc::clone(&prev_params),
                    Arc::clone(&spec_caches),
                    Arc::clone(&wav_caches),
                    img_tx.clone(),
                )));
            }
            ImgMsg::Remove(id_ch_tuples) => {
                if let Some(prev_task) = task_handle.take() {
                    prev_task.await.ok();
                }
                let mut spec_caches = spec_caches.lock();
                let mut wav_caches = wav_caches.lock();
                for tup in &id_ch_tuples {
                    spec_caches.remove(tup);
                    wav_caches.remove(tup);
                }
            }
        }
    }
}

pub fn spawn_runtime() {
    initialize(&RUNTIME);

    let (msg_tx, msg_rx) = mpsc::channel::<ImgMsg>(60);
    let (img_tx, img_rx) = mpsc::channel(60);
    unsafe {
        MSG_TX = Some(msg_tx);
        IMG_RX = Some(img_rx);
    }
    RUNTIME.spawn(main_loop(msg_rx, img_tx));
}<|MERGE_RESOLUTION|>--- conflicted
+++ resolved
@@ -269,28 +269,16 @@
         option,
         opt_for_wav,
         blend,
-<<<<<<< HEAD
     } = params;
     let tm = TM.read().await;
     let id_ch_tuples: IdChVec = id_ch_tuples.into_iter().filter(|x| tm.exists(x)).collect();
     let mut total_widths = IdChMap::<u32>::with_capacity(id_ch_tuples.len());
     total_widths.extend(id_ch_tuples.iter().map(|&(id, ch)| {
-        let width = tm.tracklist[id].calc_width(option.px_per_sec);
+        let width = tm
+            .get_track(id)
+            .map_or(0, |track| track.calc_width(option.px_per_sec));
         ((id, ch), width)
     }));
-=======
-    } = params_backup;
-    let (total_widths, cat_by_spec, cat_by_wav, blended_imgs) = {
-        let tm = TM.read().await;
-        let id_ch_tuples: IdChVec = id_ch_tuples.into_iter().filter(|x| tm.exists(x)).collect();
-        let mut total_widths = IdChMap::<u32>::with_capacity(id_ch_tuples.len());
-        total_widths.extend(id_ch_tuples.iter().map(|&(id, ch)| {
-            let width = tm
-                .get_track(id)
-                .map_or(0, |track| track.calc_width(option.px_per_sec));
-            ((id, ch), width)
-        }));
->>>>>>> 7d2873f9
 
     let spec_caches_lock = spec_caches.lock();
     let wav_caches_lock = wav_caches.lock();
@@ -340,7 +328,7 @@
             width,
             option,
             opt_for_wav,
-            0.,
+            -1.,
             None,
         ));
     };
@@ -443,39 +431,10 @@
         if eff_l_w_map.is_none() {
             (img, Some(eff_l_w_map_by_wav))
         } else {
-<<<<<<< HEAD
             (img, eff_l_w_map)
         }
     } else {
         (IdChMap::new(), None)
-=======
-            IdChMap::new()
-        };
-        if !need_wav_parts_only.is_empty() {
-            wav_imgs.extend(tm.draw_part_imgs(
-                &need_wav_parts_only,
-                start_sec,
-                width,
-                option,
-                opt_for_wav,
-                -1.,
-                None,
-            ));
-        };
-        (
-            total_widths,
-            cat_by_spec,
-            cat_by_wav,
-            blend_imgs(
-                spec_imgs,
-                wav_imgs,
-                eff_l_w_map,
-                width,
-                option.height,
-                blend,
-            ),
-        )
->>>>>>> 7d2873f9
     };
     blend_imgs(
         spec_imgs,
