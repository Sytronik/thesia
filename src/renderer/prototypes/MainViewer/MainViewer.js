--- conflicted
+++ resolved
@@ -139,22 +139,14 @@
   };
 
   const reloadAndRefreshTracks = useCallback(
-<<<<<<< HEAD
-    (ids: number[]) => {
-=======
     (ids) => {
->>>>>>> 0b11a57f
       reloadTracks(ids);
       refreshTracks();
     },
     [reloadTracks, refreshTracks],
   );
   const removeAndRefreshTracks = useCallback(
-<<<<<<< HEAD
-    (ids: number[]) => {
-=======
     (ids) => {
->>>>>>> 0b11a57f
       removeTracks(ids);
       refreshTracks();
     },
